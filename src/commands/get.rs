use crate::errors::ShellError;
use crate::object::Value;
use crate::parser::Span;
use crate::prelude::*;
use crate::Text;

fn get_member(path: &str, span: Span, obj: &Value) -> Option<Value> {
    let mut current = obj;
    for p in path.split(".") {
        match current.get_data_by_key(p) {
            Some(v) => current = v,
            None => {
                return Some(Value::Error(Box::new(ShellError::labeled_error(
                    "Unknown field",
                    "object missing field",
                    span,
                ))));
            }
        }
    }

    Some(current.copy())
}

pub fn get(args: CommandArgs) -> Result<OutputStream, ShellError> {
    if args.len() == 0 {
        return Err(ShellError::maybe_labeled_error(
            "Get requires a field or field path",
            "needs parameter",
            args.name_span,
        ));
    }

    let amount = args.expect_nth(0)?.as_i64();

    // If it's a number, get the row instead of the column
    if let Ok(amount) = amount {
        return Ok(args
            .input
            .skip(amount as u64)
            .take(1)
            .map(|v| ReturnValue::Value(v))
            .boxed());
    }

<<<<<<< HEAD
    let fields: Result<Vec<(String, Span)>, _> = args
        .positional_iter()
        .map(|a| (a.as_string().map(|x| (x, a.span))))
=======
    let fields: Result<Vec<Text>, _> = args
        .args
        .positional
        .unwrap()
        .iter()
        .map(|a| a.as_string())
>>>>>>> 4036bf1f
        .collect();

    let fields = fields?;

    let stream = args
        .input
        .map(move |item| {
            let mut result = VecDeque::new();
            for field in &fields {
                match get_member(&field.0, field.1, &item) {
                    Some(Value::List(l)) => {
                        for item in l {
                            result.push_back(ReturnValue::Value(item.copy()));
                        }
                    }
                    Some(x) => result.push_back(ReturnValue::Value(x.copy())),
                    None => {}
                }
            }

            result
        })
        .flatten();

    Ok(stream.boxed())
}<|MERGE_RESOLUTION|>--- conflicted
+++ resolved
@@ -2,7 +2,6 @@
 use crate::object::Value;
 use crate::parser::Span;
 use crate::prelude::*;
-use crate::Text;
 
 fn get_member(path: &str, span: Span, obj: &Value) -> Option<Value> {
     let mut current = obj;
@@ -43,18 +42,9 @@
             .boxed());
     }
 
-<<<<<<< HEAD
     let fields: Result<Vec<(String, Span)>, _> = args
         .positional_iter()
         .map(|a| (a.as_string().map(|x| (x, a.span))))
-=======
-    let fields: Result<Vec<Text>, _> = args
-        .args
-        .positional
-        .unwrap()
-        .iter()
-        .map(|a| a.as_string())
->>>>>>> 4036bf1f
         .collect();
 
     let fields = fields?;
